.cursor {
  display: none;
  position: absolute;
  top: 0;
  left: 0;
  z-index: 99999;
  pointer-events: none;
  filter: blur(20px);
}

.cursor-position {
  position: fixed;
  left: var(--margin-edge);
  color: white;
  z-index: 99999;
  opacity: .6;
  transition: bottom ease-in-out 0.16s;
}

@keyframes cursor-pulse {
  50% {
    filter: blur(3px);
  }
}

html, body {
  --color-background: rgba(19, 19, 19, 0);
  --color-note: #212121;
  --color-primary: #7b1ea2;
  --color-secondary: #69f0ae;
  --shadow-light: 0 0 8px #131313a8;
  --shadow-strong: 0 0 16px black;
  --width-edit-dialog: 50vw;
  --margin-edge: 24px;
  --font-family: Roboto, "Helvetica Neue", sans-serif;
  --border-radius: 12px;

  color-scheme: dark;
  overflow: hidden;

  margin: 0;
  height: 100%;
  background: var(--color-background);

  font-family: var(--font-family);
}

@media screen and (max-width: 800px) {
  html, body {
    --width-edit-dialog: 100vw;
  }
}

.mat-tab-body.mat-tab-body-active {
  overflow: overlay !important;
}

<<<<<<< HEAD
.mat-chip.mat-standard-chip {
  background-color: #00000047;
  border-radius: var(--border-radius);
=======
.mat-menu-submenu-icon {
  color: currentColor;
>>>>>>> 21447d12
}

.dialog-button-group {
  display: flex;
  justify-content: flex-end;
}

.mat-card {
  background: var(--color-note);
  border-radius: var(--border-radius) !important;
}

.mat-badge-content {
  border-radius: var(--border-radius);
}

.mat-button-base {
  border-radius: var(--border-radius) !important;
}

.mat-dialog-container,
.mat-bottom-sheet-container,
.mat-menu-panel {
  background: var(--color-note);
  border-radius: var(--border-radius) !important;
}

.mat-checkbox-frame {
  border-color: currentColor;
  border-radius: 4px !important;
}

.mat-checkbox-background {
  border-radius: 3px !important;
}

.mat-menu-panel {
  min-height: 0 !important;
}

.mat-tab-label:last-child {
  min-width: 0 !important;
}

.mat-tab-header {
  width: calc(100vw - 180px);
  border: none;
}

mat-dialog-container.mat-dialog-container {
  padding: 0;
  box-shadow: var(--shadow-strong);
}

div.mat-menu-content:not(:empty) {
  padding-top: 0;
  padding-bottom: 0;
}

button.mat-menu-item {
  color: inherit;
}

button.mat-menu-item > mat-icon.mat-icon {
  color: inherit;
}

mat-card-title.flex-container,
h1.flex-container,
.flex-container {
  display: flex;
  justify-content: space-between;
  align-items: center;
}

save-as-dialog .mat-form-field-underline {
  transform: translateY(19px);
}

save-as-dialog .mat-form-field-wrapper {
  padding-bottom: 0;
}

.color-button {
  filter: drop-shadow(1px 1px 0 white) drop-shadow(-1px -1px 0 white) drop-shadow(-1px 1px 0 white) drop-shadow(1px -1px 0 white);
  transform: translateY(4px);
  margin-right: 5px;
}

.item-button {
  opacity: 0.3;
}

.mat-icon-button {
  transition: all ease-in-out 0.2s;
}

.mat-icon-button:hover {
  transform: scale(1.3);
  opacity: 1;
}

.animated {
  animation: default-animation 0.3s;
}

a[href] {
  color: currentColor;
}

.mat-snack-bar-container {
  background: var(--color-secondary);
  border: 4px solid #00000028;
  border-radius: 14px !important;
}

.mat-snack-bar-container .mat-simple-snackbar {
  font-size: larger;
}

@keyframes default-animation {
  0% {
    opacity: 0;
    transform: scale(0);
  }
  50% {
    transform: scale(1.2);
  }
}<|MERGE_RESOLUTION|>--- conflicted
+++ resolved
@@ -55,14 +55,13 @@
   overflow: overlay !important;
 }
 
-<<<<<<< HEAD
 .mat-chip.mat-standard-chip {
   background-color: #00000047;
   border-radius: var(--border-radius);
-=======
+}
+
 .mat-menu-submenu-icon {
   color: currentColor;
->>>>>>> 21447d12
 }
 
 .dialog-button-group {
