import {Injectable} from '@angular/core';
import {Tab} from "../models";
import {RedoService} from "./redo.service";

@Injectable({
  providedIn: 'root'
})
export class CacheService {
  redoPossible = this.redoService.redoPossible;
  undoPossible = this.redoService.undoPossible;

  constructor(private readonly redoService: RedoService) {
  }

  undo(index: number): boolean {
    return this.redoService.undo(index);
  }

  redo(index: number): boolean {
    return this.redoService.redo(index);
  }

  save(index: number, tab: Tab) {
    this.redoService.do(index);

<<<<<<< HEAD
    tabCopy.notes?.forEach(x => x.selected = undefined);
    tabCopy.taskLists?.forEach(x => x.selected = undefined);
    tabCopy.images?.forEach(x => x.selected = undefined);
=======
    const tabCopy = JSON.parse(JSON.stringify(tab)) as Tab;
    tabCopy.notes?.forEach(x => x.selected = false);
    tabCopy.taskLists?.forEach(x => x.selected = false);
    tabCopy.images?.forEach(x => x.selected = false);
>>>>>>> 21447d12

    const key = "clipboard_data_" + index;
    const content = JSON.stringify(tabCopy);
    localStorage.setItem(key, content);
  }

  fetch(index: number): Tab | null {
    const key = "clipboard_data_" + index;
    const data = localStorage.getItem(key);
    if (data) {
      return JSON.parse(data) as Tab;
    } else {
      return null;
    }
  }

  remove(index: number) {
    this.redoService.remove(index);

    const key = "clipboard_data_" + index;

    localStorage.removeItem(key);
  }

  getJsonFromAll(): Tab[] {
    let tabs: Tab[] = [];

    for (let i = 0; i < 20; i++) {
      const tab = this.fetch(i);
      if (tab) {
        tab.index = i;
        tabs.push(tab);
      }
    }

    return tabs;
  }
}<|MERGE_RESOLUTION|>--- conflicted
+++ resolved
@@ -23,16 +23,11 @@
   save(index: number, tab: Tab) {
     this.redoService.do(index);
 
-<<<<<<< HEAD
+    const tabCopy = JSON.parse(JSON.stringify(tab)) as Tab;
+
     tabCopy.notes?.forEach(x => x.selected = undefined);
     tabCopy.taskLists?.forEach(x => x.selected = undefined);
     tabCopy.images?.forEach(x => x.selected = undefined);
-=======
-    const tabCopy = JSON.parse(JSON.stringify(tab)) as Tab;
-    tabCopy.notes?.forEach(x => x.selected = false);
-    tabCopy.taskLists?.forEach(x => x.selected = false);
-    tabCopy.images?.forEach(x => x.selected = false);
->>>>>>> 21447d12
 
     const key = "clipboard_data_" + index;
     const content = JSON.stringify(tabCopy);
